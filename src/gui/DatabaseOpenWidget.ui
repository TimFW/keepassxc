<?xml version="1.0" encoding="UTF-8"?>
<ui version="4.0">
 <class>DatabaseOpenWidget</class>
 <widget class="QWidget" name="DatabaseOpenWidget">
  <property name="geometry">
   <rect>
    <x>0</x>
    <y>0</y>
    <width>596</width>
    <height>250</height>
   </rect>
  </property>
<<<<<<< HEAD
  <layout class="QVBoxLayout" name="verticalLayout" stretch="0,1,0,0,1,0,0,3">
=======
  <layout class="QVBoxLayout" name="verticalLayout" stretch="1,0,1,0,0,3">
>>>>>>> ebdb10e7
   <property name="spacing">
    <number>8</number>
   </property>
   <item>
    <widget class="MessageWidget" name="messageWidget" native="true"/>
   </item>
   <item>
    <spacer name="verticalSpacer_2">
     <property name="orientation">
      <enum>Qt::Vertical</enum>
     </property>
     <property name="sizeHint" stdset="0">
      <size>
       <width>20</width>
       <height>40</height>
      </size>
     </property>
    </spacer>
   </item>
   <item>
    <layout class="QVBoxLayout" name="labelLayout">
     <property name="leftMargin">
      <number>5</number>
     </property>
     <property name="rightMargin">
      <number>5</number>
     </property>
     <item>
      <widget class="QLabel" name="labelHeadline">
       <property name="text">
        <string>Enter master key</string>
       </property>
      </widget>
     </item>
     <item>
      <widget class="QLabel" name="labelFilename"/>
     </item>
    </layout>
   </item>
   <item>
    <spacer name="verticalSpacer_3">
     <property name="orientation">
      <enum>Qt::Vertical</enum>
     </property>
     <property name="sizeHint" stdset="0">
      <size>
       <width>20</width>
       <height>40</height>
      </size>
     </property>
    </spacer>
   </item>
   <item>
    <layout class="QGridLayout" name="gridLayout">
     <property name="leftMargin">
      <number>5</number>
     </property>
     <property name="verticalSpacing">
      <number>8</number>
     </property>
     <item row="1" column="0" alignment="Qt::AlignVCenter">
      <widget class="QCheckBox" name="checkKeyFile">
       <property name="text">
        <string>Key File:</string>
       </property>
      </widget>
     </item>
     <item row="0" column="0" alignment="Qt::AlignVCenter">
      <widget class="QCheckBox" name="checkPassword">
       <property name="text">
        <string>Password:</string>
       </property>
      </widget>
     </item>
     <item row="1" column="1">
      <layout class="QHBoxLayout" name="keyFileLayout">
       <property name="leftMargin">
        <number>5</number>
       </property>
       <property name="rightMargin">
        <number>5</number>
       </property>
       <item>
        <widget class="QComboBox" name="comboKeyFile">
         <property name="enabled">
          <bool>true</bool>
         </property>
         <property name="sizePolicy">
          <sizepolicy hsizetype="Expanding" vsizetype="Fixed">
           <horstretch>0</horstretch>
           <verstretch>0</verstretch>
          </sizepolicy>
         </property>
         <property name="editable">
          <bool>true</bool>
         </property>
        </widget>
       </item>
       <item>
        <widget class="QPushButton" name="buttonBrowseFile">
         <property name="text">
          <string>Browse</string>
         </property>
        </widget>
       </item>
      </layout>
     </item>
     <item row="0" column="1">
      <layout class="QHBoxLayout" name="passwordLayout">
       <property name="leftMargin">
        <number>5</number>
       </property>
       <property name="rightMargin">
        <number>5</number>
       </property>
       <item>
        <widget class="PasswordEdit" name="editPassword">
         <property name="echoMode">
          <enum>QLineEdit::Password</enum>
         </property>
        </widget>
       </item>
       <item>
        <widget class="QToolButton" name="buttonTogglePassword">
         <property name="checkable">
          <bool>true</bool>
         </property>
        </widget>
       </item>
      </layout>
     </item>
    </layout>
   </item>
   <item>
    <layout class="QHBoxLayout" name="dialogButtonsLayout">
     <property name="leftMargin">
      <number>5</number>
     </property>
     <property name="rightMargin">
      <number>5</number>
     </property>
     <item alignment="Qt::AlignRight">
      <widget class="QDialogButtonBox" name="buttonBox">
       <property name="standardButtons">
        <set>QDialogButtonBox::Cancel|QDialogButtonBox::Ok</set>
       </property>
      </widget>
     </item>
    </layout>
   </item>
   <item>
    <spacer name="verticalSpacer">
     <property name="orientation">
      <enum>Qt::Vertical</enum>
     </property>
     <property name="sizeHint" stdset="0">
      <size>
       <width>20</width>
       <height>40</height>
      </size>
     </property>
    </spacer>
   </item>
  </layout>
 </widget>
 <customwidgets>
  <customwidget>
   <class>PasswordEdit</class>
   <extends>QLineEdit</extends>
   <header>gui/PasswordEdit.h</header>
  </customwidget>
  <customwidget>
   <class>MessageWidget</class>
   <extends>QWidget</extends>
   <header>gui/MessageWidget.h</header>
   <container>1</container>
  </customwidget>
 </customwidgets>
 <tabstops>
  <tabstop>checkPassword</tabstop>
  <tabstop>editPassword</tabstop>
  <tabstop>buttonTogglePassword</tabstop>
  <tabstop>checkKeyFile</tabstop>
  <tabstop>comboKeyFile</tabstop>
  <tabstop>buttonBrowseFile</tabstop>
 </tabstops>
 <resources/>
 <connections/>
</ui><|MERGE_RESOLUTION|>--- conflicted
+++ resolved
@@ -10,11 +10,7 @@
     <height>250</height>
    </rect>
   </property>
-<<<<<<< HEAD
-  <layout class="QVBoxLayout" name="verticalLayout" stretch="0,1,0,0,1,0,0,3">
-=======
-  <layout class="QVBoxLayout" name="verticalLayout" stretch="1,0,1,0,0,3">
->>>>>>> ebdb10e7
+  <layout class="QVBoxLayout" name="verticalLayout" stretch="0,1,0,1,0,0,3">
    <property name="spacing">
     <number>8</number>
    </property>
